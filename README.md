--- conflicted
+++ resolved
@@ -15,20 +15,16 @@
 - `logger`
 - `doParallel`
 - `dplyr`
+- `future`
 
 To run the tests for the R API endpoint, ensure Python 3.6+ and the `pytest` are installed. The `pytest` package should be installed using the command `pip3 install -U pytest`. Additonally, the tests use the `requests` package which can be installed using the command `pip3 install requests`.
 
 ## Commands 👨‍💻
 
-<<<<<<< HEAD
 `yarn clean`: Remove all build artefacts and logs.
-=======
-`yarn dev`: Run a Webpack development server to preview the task at [localhost:8080](http://localhost:8080).
->>>>>>> 882ba87b
 
 `yarn build:task`: Create a production build of the game.
 
-<<<<<<< HEAD
 `yarn lint:task`: Pipe all the game source code through ESLint to check for any style violations.
 
 `yarn start`: Start both the task and the API server.
@@ -42,15 +38,6 @@
 `yarn test:server`: Run all the tests for the RPlumber API instance.
 
 `yarn test:task`: Run all the tests for the game.
-=======
-`yarn build`: Create a production build of the game, ready for deployment locally or online via Gorilla.
-
-`yarn lint`: Pipe all the source code through ESLint to check for any style violations.
-
-`yarn clean`: Remove build artefacts.
-
-`yarn test`: Run all tests, currently testing interface rendering and accessibility.
->>>>>>> 882ba87b
 
 ## Tools 🛠
 
@@ -58,18 +45,10 @@
 
 `Webpack`: module bundling tool and development server
 
-<<<<<<< HEAD
 [`Grommet`](https://v2.grommet.io/): accessible React front-end framework used to build the interfaces.
 
 `Jest`: testing framework for JavaScript. Multiple plugins used to evaluate accessiblity and display of React components.
 
 `RPlumber`: configure an API endpoint that executes an R function when a request is received.
-=======
-`Webpack`: module bundling tool and development server
-
-[`grommet`](https://v2.grommet.io/): accessible UI framework for React used to build the interfaces
-
-`gulp`: automation of everything that Webpack can't do
->>>>>>> 882ba87b
 
 `Pytest`: testing framework for Python.